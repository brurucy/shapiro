--- conflicted
+++ resolved
@@ -1,5 +1,3 @@
-use std::fs::OpenOptions;
-use std::io::{BufWriter, Write};
 use crate::misc::helpers::{
     idempotent_intern, idempotent_program_strong_intern, idempotent_program_weak_intern, ty_to_row,
 };
@@ -12,16 +10,20 @@
 };
 use crate::models::relational_algebra::Row;
 use crate::reasoning::algorithms::delete_rederive::delete_rederive;
-use crate::reasoning::algorithms::delta_rule_rewrite::{DELTA_PREFIX, deltaify_idb, make_sne_programs, make_update_sne_programs};
+use crate::reasoning::algorithms::delta_rule_rewrite::{
+    deltaify_idb, make_sne_programs, make_update_sne_programs, DELTA_PREFIX,
+};
 use crate::reasoning::algorithms::evaluation::{
     ImmediateConsequenceOperator, IncrementalEvaluation,
 };
 use crate::reasoning::algorithms::rewriting::evaluate_rule;
 use colored::Colorize;
 use lasso::{Key, Spur};
+use phf::phf_map;
 use rayon::prelude::*;
+use std::fs::OpenOptions;
+use std::io::{BufWriter, Write};
 use std::time::Instant;
-use phf::phf_map;
 
 static OWL_INV: phf::Map<&'static str, &'static str> = phf_map! {
     "rdf:type" => "<http://www.w3.org/1999/02/22-rdf-syntax-ns#type>",
@@ -184,7 +186,8 @@
     let mut out = fact_store.clone();
     deltaify_idb_program.iter().for_each(|rule| {
         if let Some(relation) = fact_store.storage.get(&(rule.body[0].relation_id.get())) {
-            out.storage.insert(rule.head.relation_id.get(), relation.clone());
+            out.storage
+                .insert(rule.head.relation_id.get(), relation.clone());
         }
     });
 
@@ -285,11 +288,11 @@
 impl BottomUpEvaluator for ChibiDatalog {
     fn evaluate_program_bottom_up(&mut self, program: &Vec<SugaredRule>) -> EvaluationResult {
         let deltaifier = deltaify_idb(program);
-<<<<<<< HEAD
-        let (nonrecursive, recursive) = if !self.dred { make_update_sne_programs(program) } else { make_sne_programs(program) };
-=======
-        let (nonrecursive, recursive) = make_update_sne_programs(program);
->>>>>>> 0497f9e8
+        let (nonrecursive, recursive) = if !self.dred {
+            make_update_sne_programs(program)
+        } else {
+            make_sne_programs(program)
+        };
         let programs: Vec<_> = [nonrecursive, recursive, deltaifier]
             .into_iter()
             .map(|sugared_program| {
@@ -397,39 +400,46 @@
     }
 
     fn dump(&self) {
-        let mut file = OpenOptions::new().append(true).create(true).open("mat.nt").unwrap();
+        let mut file = OpenOptions::new()
+            .append(true)
+            .create(true)
+            .open("mat.nt")
+            .unwrap();
         let mut writer = BufWriter::new(file);
 
-        self
-            .fact_store
+        self.fact_store
             .storage
             .iter()
             .for_each(|(_relation_id, relation)| {
-                relation
-                    .iter()
-                    .for_each(|row| {
-                        let interner = &self.interner;
-
-                        let row0: u32 = row[0].clone().try_into().unwrap();
-                        let row1: u32 = row[1].clone().try_into().unwrap();
-                        let row2: u32 = row[2].clone().try_into().unwrap();
-                        let mut subject = interner.rodeo.resolve(&Spur::try_from_usize(row0 as usize - 1).unwrap());
-                        let mut predicate = interner.rodeo.resolve(&Spur::try_from_usize(row1 as usize - 1).unwrap());
-                        let mut object = interner.rodeo.resolve(&Spur::try_from_usize(row2 as usize - 1).unwrap());
-
-                        if let Some(alias) = OWL_INV.get(&subject) {
-                            subject = alias;
-                        }
-                        if let Some(alias) = OWL_INV.get(&predicate) {
-                            predicate = alias;
-                        }
-                        if let Some(alias) = OWL_INV.get(&object) {
-                            object = alias;
-                        }
-
-                        let spo = format!("{} {} {} .", subject, predicate, object);
-                        writeln!(writer, "{}", spo).unwrap();
-                    })
+                relation.iter().for_each(|row| {
+                    let interner = &self.interner;
+
+                    let row0: u32 = row[0].clone().try_into().unwrap();
+                    let row1: u32 = row[1].clone().try_into().unwrap();
+                    let row2: u32 = row[2].clone().try_into().unwrap();
+                    let mut subject = interner
+                        .rodeo
+                        .resolve(&Spur::try_from_usize(row0 as usize - 1).unwrap());
+                    let mut predicate = interner
+                        .rodeo
+                        .resolve(&Spur::try_from_usize(row1 as usize - 1).unwrap());
+                    let mut object = interner
+                        .rodeo
+                        .resolve(&Spur::try_from_usize(row2 as usize - 1).unwrap());
+
+                    if let Some(alias) = OWL_INV.get(&subject) {
+                        subject = alias;
+                    }
+                    if let Some(alias) = OWL_INV.get(&predicate) {
+                        predicate = alias;
+                    }
+                    if let Some(alias) = OWL_INV.get(&object) {
+                        object = alias;
+                    }
+
+                    let spo = format!("{} {} {} .", subject, predicate, object);
+                    writeln!(writer, "{}", spo).unwrap();
+                })
             });
     }
 }
