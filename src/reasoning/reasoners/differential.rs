mod abomonated_model;
mod abomonated_vertebra;

use crate::misc::string_interning::Interner;
use crate::models::datalog::{Program, SugaredProgram, TypedValue};
use ahash::{AHasher, HashSet};
use crossbeam_channel::{select, unbounded, Receiver, Sender};
use differential_dataflow::algorithms::identifiers::Identifiers;
use differential_dataflow::input::Input;
use differential_dataflow::lattice::Lattice;
use differential_dataflow::operators::arrange::{ArrangeByKey, ArrangeBySelf};
use differential_dataflow::operators::{iterate, Consolidate, Join, JoinCore, Threshold};
use differential_dataflow::Collection;
use std::clone::Clone;
use std::hash::{Hash, Hasher};
use std::num::NonZeroU32;
use std::thread;
use std::time::{Duration, Instant};

use crate::models::instance::{Database, HashSetDatabase};
use crate::models::reasoner::{Diff, DynamicTyped, Materializer};
use crate::models::relational_algebra::Row;
use crate::reasoning::reasoners::differential::abomonated_model::{abomonate_rule, mask, permute_mask, AbomonatedAtom, AbomonatedRule, AbomonatedTerm, AbomonatedTypedValue, MaskedAtom, BorrowingMaskedAtom, borrowing_mask};
use crate::reasoning::reasoners::differential::abomonated_vertebra::AbomonatedSubstitutions;
use colored::Colorize;
use timely::communication::allocator::Generic;
use timely::dataflow::scopes::Child;
use timely::dataflow::Scope;
use timely::order::Product;
use timely::worker::Worker;

pub type AtomCollection<'b> = Collection<Child<'b, Worker<Generic>, usize>, AbomonatedAtom>;
pub type SubstitutionsCollection<'b> =
    Collection<Child<'b, Worker<Generic>, usize>, AbomonatedSubstitutions>;

pub type RuleSink = Sender<(AbomonatedRule, usize, isize)>;
pub type AtomSink = Sender<(AbomonatedAtom, usize, isize)>;

pub type RuleSource = Receiver<(AbomonatedRule, usize, isize)>;
pub type AtomSource = Receiver<(AbomonatedAtom, usize, isize)>;

pub type NotificationSink = Sender<usize>;
pub type NotificationSource = Receiver<usize>;

fn unify(left: &AbomonatedAtom, right: &AbomonatedAtom) -> Option<AbomonatedSubstitutions> {
    let mut substitution: AbomonatedSubstitutions = Default::default();

    let left_and_right = left.2.iter().zip(right.2.iter());

    for (left_term, right_term) in left_and_right {
        match (left_term, right_term) {
            (AbomonatedTerm::Constant(left_constant), AbomonatedTerm::Constant(right_constant)) => {
                if *left_constant != *right_constant {
                    return None;
                }
            }

            (AbomonatedTerm::Variable(left_variable), AbomonatedTerm::Constant(right_constant)) => {
                if let Some(constant) = substitution.inner.get(*left_variable) {
                    if constant.clone() != *right_constant {
                        return None;
                    }
                } else {
                    substitution
                        .inner
                        .insert((left_variable.clone(), right_constant.clone()));
                }
            }
            _ => {}
        }
    }

    return Some(substitution);
}

// [?x -> 1, ?y -> 3], (?x, 3) = (1, 3)

fn attempt_to_rewrite(rewrite: &AbomonatedSubstitutions, atom: &AbomonatedAtom) -> AbomonatedAtom {
    let terms = atom
        .2
        .clone()
        .into_iter()
        .map(|term| {
            if let AbomonatedTerm::Variable(identifier) = term.clone() {
                if let Some(constant) = rewrite.inner.get(identifier) {
                    return AbomonatedTerm::Constant(constant.clone());
                }
            }
            return term;
        })
        .collect();

    return (atom.0.clone(), atom.1, terms);
}

fn is_ground(atom: &AbomonatedAtom) -> bool {
    for term in atom.2.iter() {
        match term {
            AbomonatedTerm::Variable(_) => {
                return false;
            }
            _ => {}
        };
    }
    return true;
}

pub fn reason_arranged_by_relation(
    cores: usize,
    parallel: bool,
    rule_input_source: RuleSource,
    fact_input_source: AtomSource,
    rule_output_sink: RuleSink,
    fact_output_sink: AtomSink,
    notification_sink: NotificationSink,
) {
    timely::execute(
        if parallel { timely::Config::process(cores) } else { timely::Config::thread() },
        move |worker: &mut Worker<Generic>| {
            let local_notification_sink = notification_sink.clone();
            let (mut rule_input_session, mut rule_trace, rule_probe) = worker
                .dataflow_named::<usize, _, _>("rule_ingestion", |local| {
                    let local_rule_output_sink = rule_output_sink.clone();

                    let (rule_input, rule_collection) = local.new_collection::<AbomonatedRule, isize>();
                    rule_collection.inspect(move |x| {
                        local_rule_output_sink.send((x.0.clone(), x.1, x.2)).unwrap();
                    });

                    (
                        rule_input,
                        rule_collection.arrange_by_self().trace,
                        rule_collection.probe(),
                    )
                });

            let (mut fact_input_session, fact_probe) = worker
                .dataflow_named::<usize, _, _>("fact_ingestion_and_reasoning", |local| {
                    let (fact_input_session, fact_collection) =
                        local.new_collection::<AbomonatedAtom, isize>();

                    let local_fact_output_sink = fact_output_sink.clone();

                    let rule_collection = rule_trace
                        .import(local)
                        .as_collection(|x, _y| x.clone());

                    let facts_by_symbol = fact_collection
                        .map(|ground_fact| (ground_fact.0, ground_fact));

                    let indexed_rules = rule_collection.identifiers();
                    let goals = indexed_rules
                        .flat_map(|(rule, rule_id)| {
                            rule
                                .1
                                .into_iter()
                                .enumerate()
                                .map(move |(atom_id, atom)| {
                                    ((rule_id, atom_id), atom)
                                })
                        });

                    let heads = indexed_rules
                        .map(|rule_and_id| (rule_and_id.1, rule_and_id.0.0));

                    let subs_product = heads
                        .map(|(rule_id, _head)| ((rule_id, 0), AbomonatedSubstitutions::default()));

                    let output = local
                        .iterative::<usize, _, _>(|inner| {
                            let subs_product_var = iterate::Variable::new_from(subs_product.enter(inner), Product::new(Default::default(), 1));
                            let facts_var = iterate::Variable::new_from(facts_by_symbol.enter(inner), Product::new(Default::default(), 1));

                            let g = goals.enter(inner);

                            let s_old_arr = subs_product_var.arrange_by_key();
                            let facts = facts_var.distinct();
                            let facts_by_symbol_arr = facts.arrange_by_key();

                            let goal_x_subs = g
                                .arrange_by_key()
                                .join_core(&s_old_arr, |key, goal, sub| {
                                    let rewrite_attempt = &attempt_to_rewrite(sub, goal);
                                    if !is_ground(rewrite_attempt) {
                                        return Some((goal.0, (key.clone(), rewrite_attempt.clone(), sub.clone())));
                                    }
                                    return None;
                                });

                            let current_goals = goal_x_subs
                                .arrange_by_key();

                            let new_substitutions = facts_by_symbol_arr.join_core(&current_goals, |_interned_symbol, ground_fact: &AbomonatedAtom, (new_key, rewrite_attempt, old_sub)| {
                                    let ground_terms = ground_fact
                                        .2
                                        .iter()
                                        .map(|row_element| AbomonatedTerm::Constant(AbomonatedTypedValue::try_from(row_element.clone()).unwrap()))
                                        .collect();

                                    let proposed_atom = (rewrite_attempt.0.clone(), rewrite_attempt.1, ground_terms);

                                    let sub = unify(
                                        &rewrite_attempt,
                                        &proposed_atom,
                                    );

                                    match sub {
                                        None => {
                                            None
                                        }
                                        Some(sub) => {
                                            let (previous_iter, new_sub) = ((new_key, old_sub.clone()), sub);
                                            let (iter, mut previous_sub) = previous_iter;
                                            previous_sub.inner.extend(&new_sub.inner);

                                            Some(((iter.0, iter.1 + 1), previous_sub))
                                        }
                                    }
                                });

                            let groundington = heads
                                .enter(inner)
                                .join(&new_substitutions.map(|iter_sub| (iter_sub.0.0, iter_sub.1)))
                                .map(|(_left, (atom, sub))| attempt_to_rewrite(&sub, &atom))
                                .filter(|atom| is_ground(atom))
                                .map(|atom| (atom.0, atom))
                                .consolidate();

                            subs_product_var.set(&subs_product.enter(inner).concat(&new_substitutions));
                            facts_var.set(&facts_by_symbol.enter(inner).concat(&groundington)).leave()
                        })
                        .consolidate()
                        .inspect_batch(move |_t, xs| {
                            for (atom, time, diff) in xs {
                                local_fact_output_sink.send((atom.1.clone(), *time, *diff)).unwrap()
                            }
                        });

                    (fact_input_session, output.probe())
                });
            if worker.index() == 0 {
                let mut fact_input_source = fact_input_source.iter().peekable();
                let mut rule_input_source = rule_input_source.iter().peekable();
                let mut fact_epoch = 0;
                let mut rule_epoch = 0;
                loop {
                    while let Some(fact) = rule_input_source.next_if(|cond| {
                        cond.1 == rule_epoch
                    }) {
                        rule_input_session.update(fact.0, fact.2);
                    }

                    if let Some((_atom, time, _diff)) = rule_input_source.peek() {
                        if rule_epoch < *time {
                            rule_epoch = *time;
                            rule_input_session.advance_to(rule_epoch.join(&fact_epoch));
                        }
                    }
                    rule_input_session.flush();

                    while let Some(fact) = fact_input_source.next_if(|cond| {
                        cond.1 == fact_epoch
                    }) {
                        fact_input_session.update(fact.0, fact.2);
                    }

                    if let Some((_atom, time, _diff)) = fact_input_source.peek() {
                        if fact_epoch < *time {
                            fact_epoch = *time;
                            fact_input_session.advance_to(fact_epoch.join(&rule_epoch));
                        }
                    }
                    fact_input_session.flush();

                    rule_input_session.advance_to(rule_epoch.join(&fact_epoch));
                    rule_input_session.flush();
                    worker.step_or_park_while(Some(Duration::from_millis(1)), || {
                        fact_probe.less_than(&fact_epoch.join(&rule_epoch)) || rule_probe.less_than(&rule_epoch.join(&fact_epoch))
                    });

                    if let Err(e) = local_notification_sink.send(fact_epoch.join(&rule_epoch)) {
                        println!("Warning: {}", e);
                        break;
                    };
                }
            }
        },
    ).unwrap();
}

pub fn unique_column_combinations(rule: AbomonatedRule) -> Vec<(NonZeroU32, Vec<usize>)> {
    let mut out = vec![];
    let mut variables: HashSet<u8> = Default::default();
    let mut fresh_variables: HashSet<u8> = Default::default();
    for body_atom in rule.1 {
        let index: Vec<_> = body_atom
            .2
            .iter()
            .enumerate()
            .flat_map(|(idx, term)| match term {
                AbomonatedTerm::Variable(inner) => {
                    if !variables.contains(inner) {
                        fresh_variables.insert(inner.clone());
                        None
                    } else {
                        Some(idx)
                    }
                }
                AbomonatedTerm::Constant(_) => Some(idx),
            })
            .collect();
        variables.extend(fresh_variables.iter());
        out.push((body_atom.0, index));

        fresh_variables.clear();
    }

    return out;
}

pub fn reason_with_masked_atoms(
    cores: usize,
    parallel: bool,
    rule_input_source: RuleSource,
    fact_input_source: AtomSource,
    rule_output_sink: RuleSink,
    fact_output_sink: AtomSink,
    notification_sink: NotificationSink,
) -> () {
    timely::execute(
        if parallel { timely::Config::process(cores) } else { timely::Config::thread() },
        move |worker: &mut Worker<Generic>| {
            let local_notification_sink = notification_sink.clone();
            let (mut rule_input_session, mut rule_trace, rule_probe) = worker
                .dataflow_named::<usize, _, _>("rule_ingestion", |local| {
                    let local_rule_output_sink = rule_output_sink.clone();

                    let (rule_input, rule_collection) = local.new_collection::<AbomonatedRule, isize>();
                    rule_collection.inspect(move |x| {
                        local_rule_output_sink.send((x.0.clone(), x.1, x.2)).unwrap();
                    });

                    (
                        rule_input,
                        rule_collection.arrange_by_self().trace,
                        rule_collection.probe(),
                    )
                });

            let (mut fact_input_session, fact_probe) = worker
                .dataflow_named::<usize, _, _>("fact_ingestion_and_reasoning", |local| {
                    let (fact_input_session, fact_collection) =
                        local.new_collection::<AbomonatedAtom, isize>();

                    let local_fact_output_sink = fact_output_sink.clone();

                    let rule_collection = rule_trace
                        .import(local)
                        .as_collection(|x, _y| x.clone());

                    // (relation_id, [positions])
                    let unique_column_combinations = rule_collection
                        .flat_map(unique_column_combinations)
                        .distinct()
                        .arrange_by_key();

                    let facts_by_relation_id = fact_collection
                        .map(|(relation_id, sign, terms)| (relation_id, (sign, terms)));

                    let facts_by_masked = unique_column_combinations
                        .join_core(&facts_by_relation_id.arrange_by_key(), |&key, column_combination, right| {
                            let mut projected_row = vec![None;right.1.len()];
                            if !(column_combination.len() == 0) {
                                column_combination
                                    .iter()
                                    .for_each(|column_position| {
                                        if let AbomonatedTerm::Constant(ref inner) = right.1[*column_position] {
                                            projected_row[*column_position] = Some(inner)
                                        }
                                    });
                            }
                            let masked_projected_row: BorrowingMaskedAtom = (key, projected_row);

                            Some(hashisher((masked_projected_row, (key, right.0, right.1.clone()))))
                        });

                    let indexed_rules = rule_collection.identifiers();
                    let goals = indexed_rules
                        .flat_map(|(rule, rule_id)| {
                            rule
                                .1
                                .into_iter()
                                .enumerate()
                                .map(move |(atom_id, atom)| {
                                    ((rule_id, atom_id), atom)
                                })
                        });

                    // (rule_identifier, (abomonated_atom, rule_body_length))
                    let heads = indexed_rules
                        .map(|rule_and_id| (rule_and_id.1, (rule_and_id.0.0, rule_and_id.0.1.len())));
<<<<<<< HEAD

                    let heads_x_ucc = heads
                        .map(|(rule_identifier, (abo_atom, rule_body_length))| (abo_atom.0, (rule_identifier, (abo_atom, rule_body_length))))
                        .join_core(&unique_column_combinations, |&key, heads_contents, positions| {
                            Some(((heads_contents.0, heads_contents.1.1), (heads_contents.1.0.clone(), positions.clone())))
                        });
=======
>>>>>>> bfc7e15f

                    let subs_product = heads
                        .map(|(rule_id, _head)| ((rule_id, 0), AbomonatedSubstitutions::default()));

                    let output = local
                        .iterative::<usize, _, _>(|inner| {
                            let subs_product_var = iterate::Variable::new_from(subs_product.enter(inner), Product::new(Default::default(), 1));
                            let facts_var = iterate::Variable::new_from(facts_by_masked.enter(inner), Product::new(Default::default(), 1));

                            let g = goals.enter(inner);

                            let s_old_arr = subs_product_var.arrange_by_key();
                            let facts = facts_var
                                .map(|(_, atom)| {
                                    return hashisher((atom.clone(), atom))
                                });

                            let hashed_facts_by_hashed_masked = facts_var
                                .map(|(hashed_masked_atom, atom)| {
                                    let hashished = hashisher((atom, hashed_masked_atom));

                                    return (hashished.1, hashished.0)
                                })
                                .arrange_by_key();

                            let facts_by_masked_arr = facts.arrange_by_key();

                            let goal_x_subs = g
                                .arrange_by_key()
                                .join_core(&s_old_arr, |key, goal, sub| {
<<<<<<< HEAD
                                    let rewrite_attempt = attempt_to_rewrite(sub, goal);
                                    let new_key = (key.clone(), sub.clone());

                                    Some((hashisher((borrowing_mask(&rewrite_attempt), ())).0, (new_key, rewrite_attempt)))
=======
                                    let rewrite_attempt = &attempt_to_rewrite(sub, goal);
                                    let new_key = (key.clone(), goal.clone(), sub.clone());
                                    return Some(hashisher((mask(rewrite_attempt), (new_key, rewrite_attempt.clone(), sub.clone()))));
>>>>>>> bfc7e15f
                                });

                            let current_goals = goal_x_subs
                                .arrange_by_key()
                                .join_core(&hashed_facts_by_hashed_masked, |_hashed_masked_atom, left, hashed_atom| {
                                    return Some((*hashed_atom, left.clone()))
                                })
                                .arrange_by_key();

                            let new_substitutions = facts_by_masked_arr
<<<<<<< HEAD
                                .join_core(&current_goals, |_hashed_masked_atom, ground_fact: &AbomonatedAtom, (new_key, rewrite_attempt)| {
=======
                                .join_core(&current_goals, |_hashed_masked_atom, ground_fact: &AbomonatedAtom, (new_key, rewrite_attempt, _old_sub)| {
>>>>>>> bfc7e15f
                                    let ground_terms = ground_fact
                                        .2
                                        .iter()
                                        .map(|row_element| AbomonatedTerm::Constant(AbomonatedTypedValue::try_from(row_element.clone()).unwrap()))
                                        .collect();

                                    let proposed_atom = (rewrite_attempt.0.clone(), rewrite_attempt.1, ground_terms);

                                    let sub = unify(
                                        &rewrite_attempt,
                                        &proposed_atom,
                                    );

                                    match sub {
                                        None => {
                                            None
                                        }
                                        Some(sub) => {
                                            let (previous_iter, new) = ((new_key.0, new_key.1.clone()), sub);
                                            let (_iter, previous) = previous_iter;
                                            let mut previous_sub = previous;
                                            let new_sub = new;
                                            previous_sub.inner.extend(&new_sub.inner);

                                            Some(((previous_iter.0.0, previous_iter.0.1 + 1), previous_sub))
                                        }
                                    }
                                });

                            let groundington = heads_x_ucc
                                .enter(inner)
<<<<<<< HEAD
                                .join_core(&new_substitutions.arrange_by_key(), |&key, (head_atom, positions), fresh_subs| {
                                    let attempt = attempt_to_rewrite(fresh_subs, head_atom);
                                    if !is_ground(&attempt) {
                                        return None
                                    }

                                    let mut projected_row = vec![None;attempt.2.len()];
                                    if !(positions.len() == 0) {
                                        positions
                                            .iter()
                                            .for_each(|column_position| {
                                                // TODO we will delete the clone
                                                if let AbomonatedTerm::Constant(inner) = attempt.2[*column_position].clone() {
=======
                                .map(|(identifier, (head, body_length))| ((identifier, body_length), head))
                                .join(&new_substitutions)
                                .map(|(_left, (atom, sub))| attempt_to_rewrite(&sub, &atom))
                                .filter(|atom| is_ground(atom))
                                .map(|(relation_id, sign, terms)| (relation_id, (sign, terms)))
                                .consolidate();

                            let groundington = unique_column_combinations
                                .enter(inner)
                                .join_core(&groundington.arrange_by_key(), |&key, column_combination, right| {
                                    let mut projected_row = vec![None;right.1.len()];
                                    if !(column_combination.len() == 0) {
                                        column_combination
                                            .iter()
                                            .for_each(|column_position| {
                                                if let AbomonatedTerm::Constant(inner) = right.1[*column_position].clone() {
>>>>>>> bfc7e15f
                                                    projected_row[*column_position] = Some(inner)
                                                }
                                            });
                                    }
<<<<<<< HEAD
                                    let masked_projected_row: MaskedAtom = (attempt.0, projected_row);

                                    Some(hashisher((masked_projected_row, attempt)))
=======
                                    let masked_projected_row: MaskedAtom = (key, projected_row);

                                    Some(hashisher((masked_projected_row, (key, right.0, right.1.clone()))))
>>>>>>> bfc7e15f
                                });

                            subs_product_var.set_concat(&new_substitutions);
                            facts_var.set_concat(&groundington).leave()
                        })
                        .consolidate()
                        .inspect_batch(move |_t, xs| {
                            for (atom, time, diff) in xs {
                                local_fact_output_sink.send((atom.1.clone(), *time, *diff)).unwrap()
                            }
                        });

                        (fact_input_session, output.probe())
                });
            if worker.index() == 0 {
                let mut fact_input_source = fact_input_source.iter().peekable();
                let mut rule_input_source = rule_input_source.iter().peekable();
                let mut fact_epoch = 0;
                let mut rule_epoch = 0;
                loop {
                    while let Some(fact) = rule_input_source.next_if(|cond| {
                        cond.1 == rule_epoch
                    }) {
                        rule_input_session.update(fact.0, fact.2);
                    }

                    if let Some((_atom, time, _diff)) = rule_input_source.peek() {
                        if rule_epoch < *time {
                            rule_epoch = *time;
                            rule_input_session.advance_to(rule_epoch.join(&fact_epoch));
                        }
                    }
                    rule_input_session.flush();

                    while let Some(fact) = fact_input_source.next_if(|cond| {
                        cond.1 == fact_epoch
                    }) {
                        fact_input_session.update(fact.0, fact.2);
                    }

                    if let Some((_atom, time, _diff)) = fact_input_source.peek() {
                        if fact_epoch < *time {
                            fact_epoch = *time;
                            fact_input_session.advance_to(fact_epoch.join(&rule_epoch));
                        }
                    }
                    fact_input_session.flush();

                    rule_input_session.advance_to(rule_epoch.join(&fact_epoch));
                    rule_input_session.flush();
                    worker.step_or_park_while(Some(Duration::from_millis(1)), || {
                        fact_probe.less_than(&fact_epoch.join(&rule_epoch)) || rule_probe.less_than(&rule_epoch.join(&fact_epoch))
                    });

                    if let Err(e) = local_notification_sink.send(fact_epoch.join(&rule_epoch)) {
                        println!("Warning: {}", e);
                        break;
                    };
                }
            }
        },
    )
    .unwrap();
}

fn hashisher<K: Hash, T>((key, value): (K, T)) -> (u32, T) {
    let mut hasher = AHasher::default();
    key.hash(&mut hasher);
    let hashed_key = hasher.finish();
    (hashed_key as u32, value)
}

pub struct DifferentialDatalog {
    epoch: usize,
    pub fact_store: HashSetDatabase,
    _ddflow: thread::JoinHandle<()>,
    pub rule_input_sink: RuleSink,
    pub rule_output_source: RuleSource,
    pub fact_input_sink: AtomSink,
    pub fact_output_source: AtomSource,
    pub notification_source: NotificationSource,
    pub interner: Interner,
    materialization: Program,
}

impl Default for DifferentialDatalog {
    fn default() -> Self {
        let (rule_input_sink, rule_input_source) = unbounded();
        let (fact_input_sink, fact_input_source) = unbounded();

        let (rule_output_sink, rule_output_source) = unbounded();
        let (fact_output_sink, fact_output_source) = unbounded();

        let cores = thread::available_parallelism().unwrap().get();
        let (notification_sink, notification_source) = unbounded();

        let handle = thread::spawn(move || {
            reason_arranged_by_relation(
                cores,
                true,
                rule_input_source,
                fact_input_source,
                rule_output_sink,
                fact_output_sink,
                notification_sink,
            )
        });

        DifferentialDatalog {
            epoch: 0,
            rule_input_sink,
            rule_output_source,
            fact_input_sink,
            fact_output_source,
            notification_source,
            _ddflow: handle,
            fact_store: Default::default(),
            interner: Default::default(),
            materialization: vec![],
        }
    }
}

fn typed_row_to_abomonated_row(typed_row: Row, interner: &mut Interner) -> Vec<AbomonatedTerm> {
    let typed_row = interner.intern_row(typed_row);

    return typed_row
        .into_iter()
        .map(|typed_value| {
            AbomonatedTerm::Constant(AbomonatedTypedValue::from(typed_value.clone()))
        })
        .collect();
}

impl DifferentialDatalog {
    pub fn new(parallel: bool, index: bool) -> Self {
        let (rule_input_sink, rule_input_source) = unbounded();
        let (fact_input_sink, fact_input_source) = unbounded();

        let (rule_output_sink, rule_output_source) = unbounded();
        let (fact_output_sink, fact_output_source) = unbounded();

        let cores = thread::available_parallelism().unwrap().get();
        let (notification_sink, notification_source) = unbounded();

        let handle = thread::spawn(move || {
            if !index {
                reason_arranged_by_relation(
                    cores,
                    parallel,
                    rule_input_source,
                    fact_input_source,
                    rule_output_sink,
                    fact_output_sink,
                    notification_sink,
                )
            } else {
                reason_with_masked_atoms(
                    cores,
                    parallel,
                    rule_input_source,
                    fact_input_source,
                    rule_output_sink,
                    fact_output_sink,
                    notification_sink,
                )
            }
        });

        DifferentialDatalog {
            epoch: 0,
            rule_input_sink,
            rule_output_source,
            fact_input_sink,
            fact_output_source,
            notification_source,
            _ddflow: handle,
            ..Default::default()
        }
    }
    fn noop_typed(&mut self, table: &str, row: Row) {
        let abomonated_atom = (
            self.interner.rodeo.get_or_intern(table).into_inner(),
            true,
            typed_row_to_abomonated_row(row, &mut self.interner),
        );

        self.fact_input_sink
            .send((abomonated_atom, self.epoch, 0))
            .unwrap();
    }
}

impl DynamicTyped for DifferentialDatalog {
    fn insert_typed(&mut self, table: &str, row: Row) {
        let abomonated_atom = (
            self.interner.rodeo.get_or_intern(table).into_inner(),
            true,
            typed_row_to_abomonated_row(row, &mut self.interner),
        );

        self.fact_input_sink
            .send((abomonated_atom, self.epoch, 1))
            .unwrap();
    }

    fn delete_typed(&mut self, table: &str, row: &Row) {
        let abomonated_atom = (
            self.interner.rodeo.get_or_intern(table).into_inner(),
            true,
            typed_row_to_abomonated_row(row.clone(), &mut self.interner),
        );

        self.fact_input_sink
            .send((abomonated_atom, self.epoch, -1))
            .unwrap();
    }
}

const NOOP_DUMMY_LHS: &'static str = "NOOP";
const NOOP_DUMMY_RHS: &'static str = "SKIP";

fn insert_atom_with_diff(
    fresh_intensional_atom: AbomonatedAtom,
    multiplicity: isize,
    instance: &mut HashSetDatabase,
) {
    let boxed_vec = fresh_intensional_atom
        .2
        .into_iter()
        .map(|abomonated_term| match abomonated_term {
            AbomonatedTerm::Constant(inner) => inner.into(),
            AbomonatedTerm::Variable(_) => unreachable!(),
        })
        .collect();

    if multiplicity > 0 {
        instance.insert_at(fresh_intensional_atom.0.get(), boxed_vec)
    } else {
        instance.delete_at(fresh_intensional_atom.0.get(), &boxed_vec)
    }
}

impl Materializer for DifferentialDatalog {
    fn materialize(&mut self, program: &SugaredProgram) {
        program.iter().for_each(|rule| {
            let interned_rule = self.interner.intern_rule(rule);

            self.materialization.push(interned_rule.clone());
            self.rule_input_sink
                .send((abomonate_rule(interned_rule), self.epoch, 1))
                .unwrap();
        });
        self.epoch += 1;
        let noop_rule: AbomonatedRule = (
            (
                self.interner
                    .rodeo
                    .get_or_intern(NOOP_DUMMY_LHS.to_string())
                    .into_inner(),
                true,
                vec![AbomonatedTerm::Variable(0)],
            ),
            vec![(
                self.interner
                    .rodeo
                    .get_or_intern(NOOP_DUMMY_RHS.to_string())
                    .into_inner(),
                true,
                vec![AbomonatedTerm::Variable(0)],
            )],
        );
        self.rule_input_sink
            .send((noop_rule, self.epoch, 0))
            .unwrap();

        self.update(vec![]);
    }

    fn update(&mut self, changes: Vec<Diff>) {
        changes.iter().for_each(|(sign, (sym, value))| {
            let typed_row: Box<[TypedValue]> = value
                .iter()
                .map(|dyn_type| dyn_type.to_typed_value())
                .collect();

            if *sign {
                self.insert_typed(sym.clone(), typed_row);
            } else {
                self.delete_typed(sym.clone(), &typed_row);
            }
        });
        self.epoch += 1;
        let noop_row = vec![TypedValue::Bool(false)].into_boxed_slice();
        self.noop_typed("noop", noop_row);

        let noop_rule: AbomonatedRule = (
            (
                self.interner
                    .rodeo
                    .get_or_intern(NOOP_DUMMY_LHS.to_string())
                    .into_inner(),
                true,
                vec![AbomonatedTerm::Variable(0)],
            ),
            vec![(
                self.interner
                    .rodeo
                    .get_or_intern(NOOP_DUMMY_RHS.to_string())
                    .into_inner(),
                true,
                vec![AbomonatedTerm::Variable(0)],
            )],
        );
        self.rule_input_sink
            .send((noop_rule, self.epoch, 0))
            .unwrap();

        let now = Instant::now();
        loop {
            select! {
                recv(self.notification_source) -> last_epoch => {
                    let last_epoch_uw = last_epoch.unwrap();

                    if last_epoch_uw == self.epoch {
                        self
                        .fact_output_source
                        .try_iter()
                        .for_each(|fresh_intensional_atom| {
                            insert_atom_with_diff(fresh_intensional_atom.0, fresh_intensional_atom.2, &mut self.fact_store)
                        });

                        println!("{} {}", "inference time:".green(), now.elapsed().as_millis().to_string().green());

                        return;
                    }
                }
                recv(self.fact_output_source) -> fact => {
                    let fresh_intensional_atom = fact.unwrap();

                    insert_atom_with_diff(fresh_intensional_atom.0, fresh_intensional_atom.2, &mut self.fact_store)
                },
            }
        }
    }

    fn triple_count(&self) -> usize {
        return self
            .fact_store
            .storage
            .iter()
            .map(|(_sym, rel)| return rel.len())
            .sum();
    }

    fn dump(&self) {
        todo!()
    }
}<|MERGE_RESOLUTION|>--- conflicted
+++ resolved
@@ -20,7 +20,10 @@
 use crate::models::instance::{Database, HashSetDatabase};
 use crate::models::reasoner::{Diff, DynamicTyped, Materializer};
 use crate::models::relational_algebra::Row;
-use crate::reasoning::reasoners::differential::abomonated_model::{abomonate_rule, mask, permute_mask, AbomonatedAtom, AbomonatedRule, AbomonatedTerm, AbomonatedTypedValue, MaskedAtom, BorrowingMaskedAtom, borrowing_mask};
+use crate::reasoning::reasoners::differential::abomonated_model::{
+    abomonate_rule, borrowing_mask, mask, permute_mask, AbomonatedAtom, AbomonatedRule,
+    AbomonatedTerm, AbomonatedTypedValue, BorrowingMaskedAtom, MaskedAtom,
+};
 use crate::reasoning::reasoners::differential::abomonated_vertebra::AbomonatedSubstitutions;
 use colored::Colorize;
 use timely::communication::allocator::Generic;
@@ -328,16 +331,23 @@
     notification_sink: NotificationSink,
 ) -> () {
     timely::execute(
-        if parallel { timely::Config::process(cores) } else { timely::Config::thread() },
+        if parallel {
+            timely::Config::process(cores)
+        } else {
+            timely::Config::thread()
+        },
         move |worker: &mut Worker<Generic>| {
             let local_notification_sink = notification_sink.clone();
             let (mut rule_input_session, mut rule_trace, rule_probe) = worker
                 .dataflow_named::<usize, _, _>("rule_ingestion", |local| {
                     let local_rule_output_sink = rule_output_sink.clone();
 
-                    let (rule_input, rule_collection) = local.new_collection::<AbomonatedRule, isize>();
+                    let (rule_input, rule_collection) =
+                        local.new_collection::<AbomonatedRule, isize>();
                     rule_collection.inspect(move |x| {
-                        local_rule_output_sink.send((x.0.clone(), x.1, x.2)).unwrap();
+                        local_rule_output_sink
+                            .send((x.0.clone(), x.1, x.2))
+                            .unwrap();
                     });
 
                     (
@@ -347,16 +357,14 @@
                     )
                 });
 
-            let (mut fact_input_session, fact_probe) = worker
-                .dataflow_named::<usize, _, _>("fact_ingestion_and_reasoning", |local| {
+            let (mut fact_input_session, fact_probe) =
+                worker.dataflow_named::<usize, _, _>("fact_ingestion_and_reasoning", |local| {
                     let (fact_input_session, fact_collection) =
                         local.new_collection::<AbomonatedAtom, isize>();
 
                     let local_fact_output_sink = fact_output_sink.clone();
 
-                    let rule_collection = rule_trace
-                        .import(local)
-                        .as_collection(|x, _y| x.clone());
+                    let rule_collection = rule_trace.import(local).as_collection(|x, _y| x.clone());
 
                     // (relation_id, [positions])
                     let unique_column_combinations = rule_collection
@@ -367,179 +375,174 @@
                     let facts_by_relation_id = fact_collection
                         .map(|(relation_id, sign, terms)| (relation_id, (sign, terms)));
 
-                    let facts_by_masked = unique_column_combinations
-                        .join_core(&facts_by_relation_id.arrange_by_key(), |&key, column_combination, right| {
-                            let mut projected_row = vec![None;right.1.len()];
+                    let facts_by_masked = unique_column_combinations.join_core(
+                        &facts_by_relation_id.arrange_by_key(),
+                        |&key, column_combination, right| {
+                            let mut projected_row = vec![None; right.1.len()];
                             if !(column_combination.len() == 0) {
-                                column_combination
-                                    .iter()
-                                    .for_each(|column_position| {
-                                        if let AbomonatedTerm::Constant(ref inner) = right.1[*column_position] {
-                                            projected_row[*column_position] = Some(inner)
-                                        }
-                                    });
+                                column_combination.iter().for_each(|column_position| {
+                                    if let AbomonatedTerm::Constant(ref inner) =
+                                        right.1[*column_position]
+                                    {
+                                        projected_row[*column_position] = Some(inner)
+                                    }
+                                });
                             }
                             let masked_projected_row: BorrowingMaskedAtom = (key, projected_row);
 
-                            Some(hashisher((masked_projected_row, (key, right.0, right.1.clone()))))
-                        });
+                            Some(hashisher((
+                                masked_projected_row,
+                                (key, right.0, right.1.clone()),
+                            )))
+                        },
+                    );
 
                     let indexed_rules = rule_collection.identifiers();
-                    let goals = indexed_rules
-                        .flat_map(|(rule, rule_id)| {
-                            rule
-                                .1
-                                .into_iter()
-                                .enumerate()
-                                .map(move |(atom_id, atom)| {
-                                    ((rule_id, atom_id), atom)
-                                })
-                        });
+                    let goals = indexed_rules.flat_map(|(rule, rule_id)| {
+                        rule.1
+                            .into_iter()
+                            .enumerate()
+                            .map(move |(atom_id, atom)| ((rule_id, atom_id), atom))
+                    });
 
                     // (rule_identifier, (abomonated_atom, rule_body_length))
-                    let heads = indexed_rules
-                        .map(|rule_and_id| (rule_and_id.1, (rule_and_id.0.0, rule_and_id.0.1.len())));
-<<<<<<< HEAD
+                    let heads = indexed_rules.map(|rule_and_id| {
+                        (rule_and_id.1, (rule_and_id.0 .0, rule_and_id.0 .1.len()))
+                    });
 
                     let heads_x_ucc = heads
-                        .map(|(rule_identifier, (abo_atom, rule_body_length))| (abo_atom.0, (rule_identifier, (abo_atom, rule_body_length))))
-                        .join_core(&unique_column_combinations, |&key, heads_contents, positions| {
-                            Some(((heads_contents.0, heads_contents.1.1), (heads_contents.1.0.clone(), positions.clone())))
-                        });
-=======
->>>>>>> bfc7e15f
+                        .map(|(rule_identifier, (abo_atom, rule_body_length))| {
+                            (abo_atom.0, (rule_identifier, (abo_atom, rule_body_length)))
+                        })
+                        .join_core(
+                            &unique_column_combinations,
+                            |&key, heads_contents, positions| {
+                                Some((
+                                    (heads_contents.0, heads_contents.1 .1),
+                                    (heads_contents.1 .0.clone(), positions.clone()),
+                                ))
+                            },
+                        );
 
                     let subs_product = heads
                         .map(|(rule_id, _head)| ((rule_id, 0), AbomonatedSubstitutions::default()));
 
                     let output = local
                         .iterative::<usize, _, _>(|inner| {
-                            let subs_product_var = iterate::Variable::new_from(subs_product.enter(inner), Product::new(Default::default(), 1));
-                            let facts_var = iterate::Variable::new_from(facts_by_masked.enter(inner), Product::new(Default::default(), 1));
+                            let subs_product_var = iterate::Variable::new_from(
+                                subs_product.enter(inner),
+                                Product::new(Default::default(), 1),
+                            );
+                            let facts_var = iterate::Variable::new_from(
+                                facts_by_masked.enter(inner),
+                                Product::new(Default::default(), 1),
+                            );
 
                             let g = goals.enter(inner);
 
                             let s_old_arr = subs_product_var.arrange_by_key();
-                            let facts = facts_var
-                                .map(|(_, atom)| {
-                                    return hashisher((atom.clone(), atom))
-                                });
+                            let facts =
+                                facts_var.map(|(_, atom)| return hashisher((atom.clone(), atom)));
 
                             let hashed_facts_by_hashed_masked = facts_var
                                 .map(|(hashed_masked_atom, atom)| {
                                     let hashished = hashisher((atom, hashed_masked_atom));
 
-                                    return (hashished.1, hashished.0)
+                                    return (hashished.1, hashished.0);
                                 })
                                 .arrange_by_key();
 
                             let facts_by_masked_arr = facts.arrange_by_key();
 
-                            let goal_x_subs = g
-                                .arrange_by_key()
-                                .join_core(&s_old_arr, |key, goal, sub| {
-<<<<<<< HEAD
+                            let goal_x_subs =
+                                g.arrange_by_key().join_core(&s_old_arr, |key, goal, sub| {
                                     let rewrite_attempt = attempt_to_rewrite(sub, goal);
                                     let new_key = (key.clone(), sub.clone());
 
-                                    Some((hashisher((borrowing_mask(&rewrite_attempt), ())).0, (new_key, rewrite_attempt)))
-=======
-                                    let rewrite_attempt = &attempt_to_rewrite(sub, goal);
-                                    let new_key = (key.clone(), goal.clone(), sub.clone());
-                                    return Some(hashisher((mask(rewrite_attempt), (new_key, rewrite_attempt.clone(), sub.clone()))));
->>>>>>> bfc7e15f
+                                    Some((
+                                        hashisher((borrowing_mask(&rewrite_attempt), ())).0,
+                                        (new_key, rewrite_attempt),
+                                    ))
                                 });
 
                             let current_goals = goal_x_subs
                                 .arrange_by_key()
-                                .join_core(&hashed_facts_by_hashed_masked, |_hashed_masked_atom, left, hashed_atom| {
-                                    return Some((*hashed_atom, left.clone()))
-                                })
+                                .join_core(
+                                    &hashed_facts_by_hashed_masked,
+                                    |_hashed_masked_atom, left, hashed_atom| {
+                                        return Some((*hashed_atom, left.clone()));
+                                    },
+                                )
                                 .arrange_by_key();
 
-                            let new_substitutions = facts_by_masked_arr
-<<<<<<< HEAD
-                                .join_core(&current_goals, |_hashed_masked_atom, ground_fact: &AbomonatedAtom, (new_key, rewrite_attempt)| {
-=======
-                                .join_core(&current_goals, |_hashed_masked_atom, ground_fact: &AbomonatedAtom, (new_key, rewrite_attempt, _old_sub)| {
->>>>>>> bfc7e15f
+                            let new_substitutions = facts_by_masked_arr.join_core(
+                                &current_goals,
+                                |_hashed_masked_atom,
+                                 ground_fact: &AbomonatedAtom,
+                                 (new_key, rewrite_attempt)| {
                                     let ground_terms = ground_fact
                                         .2
                                         .iter()
-                                        .map(|row_element| AbomonatedTerm::Constant(AbomonatedTypedValue::try_from(row_element.clone()).unwrap()))
+                                        .map(|row_element| {
+                                            AbomonatedTerm::Constant(
+                                                AbomonatedTypedValue::try_from(row_element.clone())
+                                                    .unwrap(),
+                                            )
+                                        })
                                         .collect();
 
-                                    let proposed_atom = (rewrite_attempt.0.clone(), rewrite_attempt.1, ground_terms);
-
-                                    let sub = unify(
-                                        &rewrite_attempt,
-                                        &proposed_atom,
+                                    let proposed_atom = (
+                                        rewrite_attempt.0.clone(),
+                                        rewrite_attempt.1,
+                                        ground_terms,
                                     );
 
+                                    let sub = unify(&rewrite_attempt, &proposed_atom);
+
                                     match sub {
-                                        None => {
-                                            None
-                                        }
+                                        None => None,
                                         Some(sub) => {
-                                            let (previous_iter, new) = ((new_key.0, new_key.1.clone()), sub);
+                                            let (previous_iter, new) =
+                                                ((new_key.0, new_key.1.clone()), sub);
                                             let (_iter, previous) = previous_iter;
                                             let mut previous_sub = previous;
                                             let new_sub = new;
                                             previous_sub.inner.extend(&new_sub.inner);
 
-                                            Some(((previous_iter.0.0, previous_iter.0.1 + 1), previous_sub))
+                                            Some((
+                                                (previous_iter.0 .0, previous_iter.0 .1 + 1),
+                                                previous_sub,
+                                            ))
                                         }
                                     }
-                                });
-
-                            let groundington = heads_x_ucc
-                                .enter(inner)
-<<<<<<< HEAD
-                                .join_core(&new_substitutions.arrange_by_key(), |&key, (head_atom, positions), fresh_subs| {
+                                },
+                            );
+
+                            let groundington = heads_x_ucc.enter(inner).join_core(
+                                &new_substitutions.arrange_by_key(),
+                                |&key, (head_atom, positions), fresh_subs| {
                                     let attempt = attempt_to_rewrite(fresh_subs, head_atom);
                                     if !is_ground(&attempt) {
-                                        return None
+                                        return None;
                                     }
 
-                                    let mut projected_row = vec![None;attempt.2.len()];
+                                    let mut projected_row = vec![None; attempt.2.len()];
                                     if !(positions.len() == 0) {
-                                        positions
-                                            .iter()
-                                            .for_each(|column_position| {
-                                                // TODO we will delete the clone
-                                                if let AbomonatedTerm::Constant(inner) = attempt.2[*column_position].clone() {
-=======
-                                .map(|(identifier, (head, body_length))| ((identifier, body_length), head))
-                                .join(&new_substitutions)
-                                .map(|(_left, (atom, sub))| attempt_to_rewrite(&sub, &atom))
-                                .filter(|atom| is_ground(atom))
-                                .map(|(relation_id, sign, terms)| (relation_id, (sign, terms)))
-                                .consolidate();
-
-                            let groundington = unique_column_combinations
-                                .enter(inner)
-                                .join_core(&groundington.arrange_by_key(), |&key, column_combination, right| {
-                                    let mut projected_row = vec![None;right.1.len()];
-                                    if !(column_combination.len() == 0) {
-                                        column_combination
-                                            .iter()
-                                            .for_each(|column_position| {
-                                                if let AbomonatedTerm::Constant(inner) = right.1[*column_position].clone() {
->>>>>>> bfc7e15f
-                                                    projected_row[*column_position] = Some(inner)
-                                                }
-                                            });
+                                        positions.iter().for_each(|column_position| {
+                                            // TODO we will delete the clone
+                                            if let AbomonatedTerm::Constant(inner) =
+                                                attempt.2[*column_position].clone()
+                                            {
+                                                projected_row[*column_position] = Some(inner)
+                                            }
+                                        });
                                     }
-<<<<<<< HEAD
-                                    let masked_projected_row: MaskedAtom = (attempt.0, projected_row);
+                                    let masked_projected_row: MaskedAtom =
+                                        (attempt.0, projected_row);
 
                                     Some(hashisher((masked_projected_row, attempt)))
-=======
-                                    let masked_projected_row: MaskedAtom = (key, projected_row);
-
-                                    Some(hashisher((masked_projected_row, (key, right.0, right.1.clone()))))
->>>>>>> bfc7e15f
-                                });
+                                },
+                            );
 
                             subs_product_var.set_concat(&new_substitutions);
                             facts_var.set_concat(&groundington).leave()
@@ -547,11 +550,13 @@
                         .consolidate()
                         .inspect_batch(move |_t, xs| {
                             for (atom, time, diff) in xs {
-                                local_fact_output_sink.send((atom.1.clone(), *time, *diff)).unwrap()
+                                local_fact_output_sink
+                                    .send((atom.1.clone(), *time, *diff))
+                                    .unwrap()
                             }
                         });
 
-                        (fact_input_session, output.probe())
+                    (fact_input_session, output.probe())
                 });
             if worker.index() == 0 {
                 let mut fact_input_source = fact_input_source.iter().peekable();
@@ -559,9 +564,7 @@
                 let mut fact_epoch = 0;
                 let mut rule_epoch = 0;
                 loop {
-                    while let Some(fact) = rule_input_source.next_if(|cond| {
-                        cond.1 == rule_epoch
-                    }) {
+                    while let Some(fact) = rule_input_source.next_if(|cond| cond.1 == rule_epoch) {
                         rule_input_session.update(fact.0, fact.2);
                     }
 
@@ -573,9 +576,7 @@
                     }
                     rule_input_session.flush();
 
-                    while let Some(fact) = fact_input_source.next_if(|cond| {
-                        cond.1 == fact_epoch
-                    }) {
+                    while let Some(fact) = fact_input_source.next_if(|cond| cond.1 == fact_epoch) {
                         fact_input_session.update(fact.0, fact.2);
                     }
 
@@ -590,7 +591,8 @@
                     rule_input_session.advance_to(rule_epoch.join(&fact_epoch));
                     rule_input_session.flush();
                     worker.step_or_park_while(Some(Duration::from_millis(1)), || {
-                        fact_probe.less_than(&fact_epoch.join(&rule_epoch)) || rule_probe.less_than(&rule_epoch.join(&fact_epoch))
+                        fact_probe.less_than(&fact_epoch.join(&rule_epoch))
+                            || rule_probe.less_than(&rule_epoch.join(&fact_epoch))
                     });
 
                     if let Err(e) = local_notification_sink.send(fact_epoch.join(&rule_epoch)) {
